--- conflicted
+++ resolved
@@ -47,11 +47,9 @@
 MAX_PIXEL_VALUE = 255
 BATCH_SIZE = 100
 NO_OF_CHANNELS = 3
-<<<<<<< HEAD
+
 MODEL_PATH = '/Users/zheng_liu/Documents/GitHubProjects/Fragss-AI/action_detection_model/Model___Date_Time_2024_07_13__17_00_43___Loss_0.12093261629343033___Accuracy_0.9838709831237793.h5'  # Adjust path to your pre-trained model
-=======
-MODEL_PATH = input('Input your model path: ') #Path of `.h5` file
->>>>>>> b0be462b
+
 
 # Function to extract frames from a video
 def extract_frames(video_path):
